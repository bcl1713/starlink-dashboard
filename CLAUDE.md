# CLAUDE.md

This file provides guidance to Claude Code (claude.ai/code) when working with
code in this repository.

## Quick Reference

**Project:** Docker-based Starlink terminal monitoring system with real-time
metrics visualization and full simulation mode for offline development.

**Tech Stack:** Python (FastAPI) + Prometheus + Grafana + Docker Compose

**Documentation:** See `docs/design-document.md` for architecture and
`docs/phased-development-plan.md` for implementation phases.

## Development Commands

### Docker Compose

```bash
docker compose up -d           # Start all services
docker compose down            # Stop all services
docker compose logs -f         # Stream logs
docker compose restart         # Restart services
docker compose build           # Build images (use --no-cache to force rebuild)
```

### Access Points

- **Grafana:** <http://localhost:3000> (default: admin/admin)
- **Prometheus:** <http://localhost:9090>
- **Backend health:** <http://localhost:8000/health>
- **Prometheus metrics:** <http://localhost:8000/metrics>

## Configuration

Environment variables in `.env`:

```bash
# Operating mode: Two approaches (STARLINK_MODE is recommended)
# Approach 1: STARLINK_MODE (explicit, recommended)
STARLINK_MODE=simulation          # or 'live' for real Starlink terminal

# Approach 2: SIMULATION_MODE (backward compatible)
# SIMULATION_MODE=true             # Equivalent to STARLINK_MODE=simulation
# SIMULATION_MODE=false            # Equivalent to STARLINK_MODE=live
# (If both are set, STARLINK_MODE takes precedence)

# Starlink dish network configuration (for live mode)
STARLINK_DISH_HOST=192.168.100.1  # IP address of Starlink dish
STARLINK_DISH_PORT=9200           # gRPC port for Starlink communication

# Other settings
PROMETHEUS_RETENTION=1y           # Metrics retention period (1 year, ~2.4 GB storage)
GRAFANA_ADMIN_PASSWORD=admin      # Grafana admin password (change in production!)
```

## Key Implementation Paths

**Backend service location:** `backend/starlink-location/`

**Required Docker configs:** `monitoring/prometheus/` and `monitoring/grafana/`

**Data volumes:** `/data/routes/` for KML files, `/data/sim_routes/` for
simulator routes

## Operating Modes

### Simulation Mode (Default)

Default mode for development. Generates realistic Starlink telemetry (position,
speed, latency, throughput, obstructions).

- Set `STARLINK_MODE=simulation` in `.env`
- No hardware required
- Useful for UI development and testing
- Refer to `docs/design-document.md` section 3 for detailed behavior

### Live Mode

Connect to a real Starlink terminal to get actual telemetry data.

**Requirements:**

- Starlink terminal on local network at `192.168.100.1` (default) or configured
  IP
- Network access from Docker container to terminal
- Set `STARLINK_MODE=live` in `.env`

**Configuration:**

```bash
STARLINK_MODE=live
STARLINK_DISH_HOST=192.168.100.1  # Your terminal's IP address
STARLINK_DISH_PORT=9200           # Standard gRPC port
```

**Docker Networking:**

- **Bridge mode (default, cross-platform):** Uses `extra_hosts` to route
  dish.starlink hostname
- **Host mode (Linux only):** Uncomment `network_mode: host` in
  docker-compose.yml for direct access

**Connection Behavior:** If the system fails to connect to the dish on startup,
it initializes successfully but begins serving without metrics. The service
remains in live mode and attempts to reconnect on each update cycle. This
allows the system to continue running and be ready when the dish becomes
available. Check the `/health` endpoint to see current connection status.

**Testing Connection:**

```bash
# Once running, check health endpoint to see actual mode and connection status
curl http://localhost:8000/health

# Example response (connected):
# {
#   "status": "ok",
#   "mode": "live",
#   "message": "Live mode: connected to dish",
#   "dish_connected": true,
#   ...
# }

# Example response (disconnected but waiting):
# {
#   "status": "ok",
#   "mode": "live",
#   "message": "Live mode: waiting for dish connection",
#   "dish_connected": false,
#   ...
# }
```

## Core Metrics

The backend exposes Prometheus metrics including:

- Position: `starlink_dish_latitude_degrees`, `starlink_dish_longitude_degrees`,
  `starlink_dish_altitude_meters`
- Network: `starlink_network_latency_ms`,
  `starlink_network_throughput_down_mbps`, `starlink_network_throughput_up_mbps`
- Status: `starlink_dish_obstruction_percent`, `starlink_dish_speed_knots`,
  `starlink_dish_heading_degrees`
- POI/ETA: `starlink_eta_poi_seconds{name="..."}`,
  `starlink_distance_to_poi_meters{name="..."}`

## Storage Requirements

With the default 1-year retention period, Prometheus will store approximately **2.4 GB** of telemetry data.

**Storage Calculation:**
- **Number of unique metrics:** 45 (collected from live backend)
- **Scrape interval:** 1 second
- **Retention period:** 1 year (31,536,000 seconds)
- **Estimated size per sample:** ~1.5 bytes (with compression)
- **Compression overhead:** ~1.2x

**Formula:**
```
Storage_GB = (45 metrics × 31,536,000 seconds × 1.5 bytes × 1.2 overhead) / 1,073,741,824
Storage_GB ≈ 2.4 GB
```

**To adjust retention**, modify `PROMETHEUS_RETENTION` in `.env`:
- `1y` - 1 year (~2.4 GB) - default for long-term analysis
- `90d` - 90 days (~600 MB)
- `30d` - 30 days (~200 MB)
- `15d` - 15 days (~100 MB)

<<<<<<< HEAD
=======
## Route Management

### Quick Start

**Access Route Management UI:**
```bash
# Web UI for managing routes
http://localhost:8000/ui/routes

# API documentation and testing
http://localhost:8000/docs
```

### Common Operations

**Upload a KML route:**
```bash
curl -X POST \
  -F "file=@myroute.kml" \
  http://localhost:8000/api/routes/upload
```

**List all routes:**
```bash
curl http://localhost:8000/api/routes
```

**Get route details:**
```bash
curl http://localhost:8000/api/routes/{route_id}
```

**Activate a route (simulation will follow it):**
```bash
curl -X POST http://localhost:8000/api/routes/{route_id}/activate
```

**Deactivate all routes:**
```bash
curl -X POST http://localhost:8000/api/routes/deactivate
```

**Delete a route:**
```bash
curl -X DELETE http://localhost:8000/api/routes/{route_id}
```

**Download original KML file:**
```bash
curl -O http://localhost:8000/api/routes/{route_id}/download
```

### Route Features

- **KML Import:** Upload KML files with LineString and/or Point geometries
- **Route Visualization:** Active route displays on Grafana map in dark orange
- **Simulation Following:** In simulation mode, position automatically follows active route
- **Progress Metrics:** Track progress along route via Prometheus metrics
  - `starlink_route_progress_percent` - Progress from 0-100%
  - `starlink_current_waypoint_index` - Current waypoint number
- **POI Integration:** Embedded Point placemarks can be imported as POIs
- **Route Switching:** Only one route active at a time; activating new route deactivates previous

### Sample Routes

Example KML files for testing are available in `/data/sample_routes/`:
- `simple-circular.kml` - Small route (14 waypoints, ~50 km)
- `cross-country.kml` - Large route (100+ waypoints, ~3944 km)
- `route-with-pois.kml` - Route with embedded waypoints (24 points + 5 POIs)
- `invalid-malformed.kml` - Intentionally malformed (for error handling testing)

See `/data/sample_routes/README.md` for detailed descriptions.

### KML File Format

**Minimum required structure:**
```xml
<?xml version="1.0" encoding="UTF-8"?>
<kml xmlns="http://www.opengis.net/kml/2.2">
  <Document>
    <Placemark>
      <LineString>
        <coordinates>
          longitude,latitude,altitude
          longitude,latitude,altitude
        </coordinates>
      </LineString>
    </Placemark>
  </Document>
</kml>
```

**Coordinate format:**
- Longitude: -180 to 180 (negative = West)
- Latitude: -90 to 90 (negative = South)
- Altitude: Meters above sea level

**Optional features:**
- Multiple Placemarks (multiple route segments)
- Point geometry for waypoints (will be imported as POIs)
- Route names and descriptions in `<name>` and `<description>` tags

### Route Storage

Routes are stored as KML files in `/data/routes/` directory and watched for changes:
- Uploading via API saves to this directory
- Routes manually placed here are auto-discovered
- Deleting via API removes the KML file
- File changes detected automatically (watchdog)

### Monitoring Route Following

**In Grafana:**
1. Open http://localhost:3000/d/starlink/fullscreen-overview
2. Activate a route
3. Route appears as dark orange line on map
4. With simulation mode active, position follows the route

**Via Prometheus:**
```bash
# Check route progress
curl 'http://localhost:9090/api/v1/query?query=starlink_route_progress_percent'

# Check waypoint index
curl 'http://localhost:9090/api/v1/query?query=starlink_current_waypoint_index'
```

### Troubleshooting

**Route won't upload:**
- Verify file is valid KML (must have `.kml` extension)
- Check file contains LineString or Point geometries
- Ensure XML syntax is correct

**Route not showing on map:**
- Activate route via UI or API
- Verify Grafana dashboard is loaded
- Check browser console for errors

**Position not following route:**
- Verify `STARLINK_MODE=simulation` in `.env`
- Check route is activated
- Monitor logs: `docker logs -f starlink-location | grep route`

**POIs not importing:**
- Route must have Point placemarks to import
- Use `import_pois=true` flag if available
- Check backend logs for parsing errors

---

>>>>>>> c439148e
## Dashboard Features

### Position History Route (Fullscreen Overview)

The Fullscreen Overview dashboard's map panel displays both current position and
historical route.

**Features:**

- Route shows position history over the selected dashboard time range
- Uses 1-second sampling intervals matching other overview panels
- Simple blue route line (future: metric-based coloring)
- Current position marker (green plane) displays on top of route
- Data gaps interpolated with straight lines

**Implementation:**

- Configured in
  `monitoring/grafana/provisioning/dashboards/fullscreen-overview.json`
- Uses Grafana Geomap Route layer
- Queries Prometheus for historical lat/lon time series (queries E & F)

**Known Limitations:**

- No interactive tooltips in initial version (planned future enhancement)
- Single solid color (no gradient or metric-based coloring yet)
- All points connected as continuous route (no segment breaks)

## Code Formatting

Use Prettier with settings in `.prettierrc` (print width: 80, prose wrap:
always, auto line endings).

## File Naming Conventions

When creating documentation or task management files, follow these naming standards:

- **Status/session files:** ALL CAPS with hyphens (SESSION-NOTES.md, CONTEXT-HANDOFF.md)
- **Task planning files:** kebab-case (poi-management-plan.md, feature-context.md)
- **Never use underscores** for multi-word filenames (use hyphens instead)

See `.claude/NAMING-CONVENTIONS.md` for complete guidelines.

## Project Status

Currently in **Phase 0** (planning/documentation complete). Follow the phased
development plan in `docs/phased-development-plan.md` for implementation order.

## Architecture Overview

Refer to section 2 in `docs/design-document.md` for the full system architecture
diagram and component descriptions.

## Testing

To be implemented during development phases. Use pytest for Python backend tests
once available.

## Additional Context

- **Live mode:** Requires network access to Starlink dish at
  `192.168.100.1:9200` (see section 7 of design document)
- **KML/POI system:** Detailed in section 5 of design document
- **API endpoints:** Section 4 of design document lists all backend endpoints
- **Grafana integration:** See Phase 5 of development plan for dashboard
  requirements<|MERGE_RESOLUTION|>--- conflicted
+++ resolved
@@ -169,8 +169,6 @@
 - `30d` - 30 days (~200 MB)
 - `15d` - 15 days (~100 MB)
 
-<<<<<<< HEAD
-=======
 ## Route Management
 
 ### Quick Start
@@ -322,7 +320,6 @@
 
 ---
 
->>>>>>> c439148e
 ## Dashboard Features
 
 ### Position History Route (Fullscreen Overview)
