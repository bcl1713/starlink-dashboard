# CLAUDE.md

Guidance for Claude Code when working with this repository.

**Project:** Docker-based Starlink terminal monitoring system with real-time
metrics visualization and simulation mode.

**Tech Stack:** Python 3.13 (FastAPI) + Prometheus + Grafana + Docker Compose;
TypeScript/React frontend; Markdown documentation.

**Key Docs:**
<<<<<<< HEAD

- `docs/design-document.md` – architecture
- `docs/phased-development-plan.md` – development roadmap
- `dev/completed/eta-timing-modes/FLIGHT-STATUS-GUIDE.md` – flight phases & ETA
  modes

## ⚠️ Backend Python Code Changes (CRITICAL)

**REQUIRED sequence for ANY .py file changes:**

```bash
docker compose down && docker compose build --no-cache && \
  docker compose up -d && docker compose ps
curl http://localhost:8000/health  # Verify changes took effect
```

**Why:** `docker compose up` alone serves cached code. Only the sequence above
rebuilds images without layer caching.

**Docker commands:** `up -d`, `down`, `logs -f`, `restart`, `ps`

## Access Points & Configuration

**Service URLs:**

=======

- `docs/design-document.md` – architecture
- `docs/phased-development-plan.md` – development roadmap
- `dev/completed/eta-timing-modes/FLIGHT-STATUS-GUIDE.md` – flight phases & ETA
  modes

## ⚠️ Backend Python Code Changes (CRITICAL)

**REQUIRED sequence for ANY .py file changes:**

```bash
docker compose down && docker compose build --no-cache && \
  docker compose up -d && docker compose ps
curl http://localhost:8000/health  # Verify changes took effect
```

**Why:** `docker compose up` alone serves cached code. Only the sequence above
rebuilds images without layer caching.

**Docker commands:** `up -d`, `down`, `logs -f`, `restart`, `ps`

## Access Points & Configuration

**Service URLs:**

>>>>>>> 09e5cfed
- Grafana: `http://localhost:3000` (admin/admin)
- Prometheus: `http://localhost:9090`
- Backend: `http://localhost:8000/health` or `/docs`

**Environment variables** (`.env`):

- `STARLINK_MODE=simulation` (or `live`)
- `STARLINK_DISH_HOST=192.168.100.1`
- `STARLINK_DISH_PORT=9200`
- `PROMETHEUS_RETENTION=1y` (~2.4 GB)
- `GRAFANA_ADMIN_PASSWORD=admin`

<<<<<<< HEAD
**Module Paths (Refactored - Phase 001-codebase-cleanup):**

- Backend: `backend/starlink-location/` (main service)
- API Layer:
  - Routes: `app/api/routes/` (management, upload, download, stats, eta,
    timing, cache)
  - POIs: `app/api/pois/` (crud, etas, stats, helpers)
  - UI: `app/api/ui/` (routes, templates)
- Mission Layer:
  - Routes: `app/mission/routes/` (missions, legs, waypoints, operations)
  - Timeline: `app/mission/timeline_builder/` (calculator, state,
    validators)
  - Exporter: `app/mission/exporter/` (formatting, excel_utils,
    transport_utils)
  - Package: `app/mission/package/` (mission export/import)
- Services:
  - KML Parser: `app/services/kml/` (parser, geometry, validators)
  - ETA: `app/services/eta/` (core calculations, bearing, distance)
  - Route ETA: `app/services/route_eta/` (route-specific timing)
  - POI Manager: `app/services/poi_manager.py` (consolidated)
  - Flight State: `app/services/flight_state_manager.py` (flight tracking)
- Core: `app/core/metrics/` (Prometheus metrics)
=======
**Module Paths:**

- Backend: `backend/starlink-location/` (main service)
- Refactored modules: `backend/starlink-location/app/api/`, `app/services/`,
  `app/mission/`, etc.
>>>>>>> 09e5cfed
- Config: `monitoring/prometheus/`, `monitoring/grafana/`
- Data: `/data/routes/` (KML files), `/data/sim_routes/` (simulator)

## Operating Modes

**Simulation Mode (default):** Set `STARLINK_MODE=simulation`. Generates
realistic Starlink telemetry (position, speed, latency, throughput,
obstructions). No hardware required.
<<<<<<< HEAD

**Live Mode:** Set `STARLINK_MODE=live`. Connects to real terminal at
`STARLINK_DISH_HOST:STARLINK_DISH_PORT`. If dish unavailable on startup, service
initializes without metrics and auto-reconnects on each cycle. Check
`http://localhost:8000/health` for connection status.

## Core Metrics & APIs

**Prometheus Metrics:** Position (`starlink_dish_latitude_degrees`, longitude,
altitude), Network (latency_ms, throughput_down/up_mbps), Status
(obstruction_percent, speed_knots, heading_degrees), POI/ETA (eta_poi_seconds,
distance_to_poi_meters).

**Flight Status & ETA:**

- Phases: `pre_departure`, `in_flight`, `post_arrival`
- ETA modes auto-switch: `anticipated` (pre-flight) → `estimated` (airborne)
- APIs: `/api/flight-status`, `/api/pois/etas`, `/api/routes/{id}`
- Testing: `/api/flight-status/depart` and `/arrive` endpoints
- See `dev/completed/eta-timing-modes/FLIGHT-STATUS-GUIDE.md` for details

## Storage & Route Management

**Prometheus Storage:** Default 1-year retention (~2.4 GB). Adjust
`PROMETHEUS_RETENTION` in `.env`: `1y` (2.4 GB), `90d` (600 MB), `30d` (200 MB),
`15d` (100 MB).

**Route APIs:**

- Upload KML: `POST /api/routes/upload`
- List: `GET /api/routes`
- Get details: `GET /api/routes/{route_id}`
- Activate: `POST /api/routes/{route_id}/activate`
- Deactivate: `POST /api/routes/deactivate`
- Delete: `DELETE /api/routes/{route_id}`
- Download: `GET /api/routes/{route_id}/download`

**Route Management UI:** `http://localhost:8000/ui/routes`

**Sample Routes:** See `/data/sample_routes/` (simple-circular.kml,
cross-country.kml, route-with-pois.kml)

## KML Format & Route Features

**KML Format:** Coordinate order: `longitude,latitude,altitude`. Longitude: -180
to 180 (negative = West), Latitude: -90 to 90 (negative = South). Supports
LineString (routes) and Point (POIs).

**Route Features:** KML import with auto-discovery, Grafana visualization (dark
orange), simulation following, progress metrics
(`starlink_route_progress_percent`, `starlink_current_waypoint_index`), POI
import from Point placemarks.

**Monitoring:** View on Grafana dashboard (`http://localhost:3000/d/starlink`)
or query Prometheus metrics.

## Code Quality Standards

**Formatting:** Prettier (80 char width, prose wrap always, auto line endings).
Python: Black + ruff. Markdown: markdownlint-cli2.

**Naming:** Status/session files → ALL CAPS (SESSION-NOTES.md). Task files →
kebab-case (poi-management-plan.md). No underscores. See
`.claude/NAMING-CONVENTIONS.md`.

**File Size:** Target 300 lines max per file (FR-004 justification required if
exceeded). Phase 001-codebase-cleanup: 88-92% backend compliance (23-24 of 26),
100% frontend (3/3), 100% documentation refactored into subdirectories.

**Type Safety:** Python (mypy strict), TypeScript (strict mode). All refactored
code fully typed and documented.

=======

**Live Mode:** Set `STARLINK_MODE=live`. Connects to real terminal at
`STARLINK_DISH_HOST:STARLINK_DISH_PORT`. If dish unavailable on startup, service
initializes without metrics and auto-reconnects on each cycle. Check
`http://localhost:8000/health` for connection status.

## Core Metrics & APIs

**Prometheus Metrics:** Position (`starlink_dish_latitude_degrees`, longitude,
altitude), Network (latency_ms, throughput_down/up_mbps), Status
(obstruction_percent, speed_knots, heading_degrees), POI/ETA (eta_poi_seconds,
distance_to_poi_meters).

**Flight Status & ETA:**

- Phases: `pre_departure`, `in_flight`, `post_arrival`
- ETA modes auto-switch: `anticipated` (pre-flight) → `estimated` (airborne)
- APIs: `/api/flight-status`, `/api/pois/etas`, `/api/routes/{id}`
- Testing: `/api/flight-status/depart` and `/arrive` endpoints
- See `dev/completed/eta-timing-modes/FLIGHT-STATUS-GUIDE.md` for details

## Storage & Route Management

**Prometheus Storage:** Default 1-year retention (~2.4 GB). Adjust
`PROMETHEUS_RETENTION` in `.env`: `1y` (2.4 GB), `90d` (600 MB), `30d` (200 MB),
`15d` (100 MB).

**Route APIs:**

- Upload KML: `POST /api/routes/upload`
- List: `GET /api/routes`
- Get details: `GET /api/routes/{route_id}`
- Activate: `POST /api/routes/{route_id}/activate`
- Deactivate: `POST /api/routes/deactivate`
- Delete: `DELETE /api/routes/{route_id}`
- Download: `GET /api/routes/{route_id}/download`

**Route Management UI:** `http://localhost:8000/ui/routes`

**Sample Routes:** See `/data/sample_routes/` (simple-circular.kml,
cross-country.kml, route-with-pois.kml)

## KML Format & Route Features

**KML Format:** Coordinate order: `longitude,latitude,altitude`. Longitude: -180
to 180 (negative = West), Latitude: -90 to 90 (negative = South). Supports
LineString (routes) and Point (POIs).

**Route Features:** KML import with auto-discovery, Grafana visualization (dark
orange), simulation following, progress metrics
(`starlink_route_progress_percent`, `starlink_current_waypoint_index`), POI
import from Point placemarks.

**Monitoring:** View on Grafana dashboard (`http://localhost:3000/d/starlink`)
or query Prometheus metrics.

## Code Quality Standards

**Formatting:** Prettier (80 char width, prose wrap always, auto line endings).
Python: Black + ruff. Markdown: markdownlint-cli2.

**Naming:** Status/session files → ALL CAPS (SESSION-NOTES.md). Task files →
kebab-case (poi-management-plan.md). No underscores. See
`.claude/NAMING-CONVENTIONS.md`.

**File Size:** Target 300 lines max per file (FR-004 justification required if
exceeded). Python 70%+ compliance (80/113 files), TypeScript 100% (52/52),
Markdown 100% (60+).

**Type Safety:** Python (mypy strict), TypeScript (strict mode). All refactored
code fully typed and documented.

>>>>>>> 09e5cfed
## Documentation & Architecture

Refer to:

- `docs/design-document.md` – full architecture (sections 1-7)
- `docs/phased-development-plan.md` – implementation roadmap
- `dev/completed/eta-timing-modes/FLIGHT-STATUS-GUIDE.md` – testing flight modes

**Docker Builds:** Delegate to sub-agents (expensive context).<|MERGE_RESOLUTION|>--- conflicted
+++ resolved
@@ -9,7 +9,6 @@
 TypeScript/React frontend; Markdown documentation.
 
 **Key Docs:**
-<<<<<<< HEAD
 
 - `docs/design-document.md` – architecture
 - `docs/phased-development-plan.md` – development roadmap
@@ -35,33 +34,6 @@
 
 **Service URLs:**
 
-=======
-
-- `docs/design-document.md` – architecture
-- `docs/phased-development-plan.md` – development roadmap
-- `dev/completed/eta-timing-modes/FLIGHT-STATUS-GUIDE.md` – flight phases & ETA
-  modes
-
-## ⚠️ Backend Python Code Changes (CRITICAL)
-
-**REQUIRED sequence for ANY .py file changes:**
-
-```bash
-docker compose down && docker compose build --no-cache && \
-  docker compose up -d && docker compose ps
-curl http://localhost:8000/health  # Verify changes took effect
-```
-
-**Why:** `docker compose up` alone serves cached code. Only the sequence above
-rebuilds images without layer caching.
-
-**Docker commands:** `up -d`, `down`, `logs -f`, `restart`, `ps`
-
-## Access Points & Configuration
-
-**Service URLs:**
-
->>>>>>> 09e5cfed
 - Grafana: `http://localhost:3000` (admin/admin)
 - Prometheus: `http://localhost:9090`
 - Backend: `http://localhost:8000/health` or `/docs`
@@ -74,21 +46,18 @@
 - `PROMETHEUS_RETENTION=1y` (~2.4 GB)
 - `GRAFANA_ADMIN_PASSWORD=admin`
 
-<<<<<<< HEAD
 **Module Paths (Refactored - Phase 001-codebase-cleanup):**
 
 - Backend: `backend/starlink-location/` (main service)
 - API Layer:
-  - Routes: `app/api/routes/` (management, upload, download, stats, eta,
-    timing, cache)
+  - Routes: `app/api/routes/` (management, upload, download, stats, eta, timing,
+    cache)
   - POIs: `app/api/pois/` (crud, etas, stats, helpers)
   - UI: `app/api/ui/` (routes, templates)
 - Mission Layer:
   - Routes: `app/mission/routes/` (missions, legs, waypoints, operations)
-  - Timeline: `app/mission/timeline_builder/` (calculator, state,
-    validators)
-  - Exporter: `app/mission/exporter/` (formatting, excel_utils,
-    transport_utils)
+  - Timeline: `app/mission/timeline_builder/` (calculator, state, validators)
+  - Exporter: `app/mission/exporter/` (formatting, excel_utils, transport_utils)
   - Package: `app/mission/package/` (mission export/import)
 - Services:
   - KML Parser: `app/services/kml/` (parser, geometry, validators)
@@ -97,13 +66,6 @@
   - POI Manager: `app/services/poi_manager.py` (consolidated)
   - Flight State: `app/services/flight_state_manager.py` (flight tracking)
 - Core: `app/core/metrics/` (Prometheus metrics)
-=======
-**Module Paths:**
-
-- Backend: `backend/starlink-location/` (main service)
-- Refactored modules: `backend/starlink-location/app/api/`, `app/services/`,
-  `app/mission/`, etc.
->>>>>>> 09e5cfed
 - Config: `monitoring/prometheus/`, `monitoring/grafana/`
 - Data: `/data/routes/` (KML files), `/data/sim_routes/` (simulator)
 
@@ -112,7 +74,6 @@
 **Simulation Mode (default):** Set `STARLINK_MODE=simulation`. Generates
 realistic Starlink telemetry (position, speed, latency, throughput,
 obstructions). No hardware required.
-<<<<<<< HEAD
 
 **Live Mode:** Set `STARLINK_MODE=live`. Connects to real terminal at
 `STARLINK_DISH_HOST:STARLINK_DISH_PORT`. If dish unavailable on startup, service
@@ -185,80 +146,6 @@
 **Type Safety:** Python (mypy strict), TypeScript (strict mode). All refactored
 code fully typed and documented.
 
-=======
-
-**Live Mode:** Set `STARLINK_MODE=live`. Connects to real terminal at
-`STARLINK_DISH_HOST:STARLINK_DISH_PORT`. If dish unavailable on startup, service
-initializes without metrics and auto-reconnects on each cycle. Check
-`http://localhost:8000/health` for connection status.
-
-## Core Metrics & APIs
-
-**Prometheus Metrics:** Position (`starlink_dish_latitude_degrees`, longitude,
-altitude), Network (latency_ms, throughput_down/up_mbps), Status
-(obstruction_percent, speed_knots, heading_degrees), POI/ETA (eta_poi_seconds,
-distance_to_poi_meters).
-
-**Flight Status & ETA:**
-
-- Phases: `pre_departure`, `in_flight`, `post_arrival`
-- ETA modes auto-switch: `anticipated` (pre-flight) → `estimated` (airborne)
-- APIs: `/api/flight-status`, `/api/pois/etas`, `/api/routes/{id}`
-- Testing: `/api/flight-status/depart` and `/arrive` endpoints
-- See `dev/completed/eta-timing-modes/FLIGHT-STATUS-GUIDE.md` for details
-
-## Storage & Route Management
-
-**Prometheus Storage:** Default 1-year retention (~2.4 GB). Adjust
-`PROMETHEUS_RETENTION` in `.env`: `1y` (2.4 GB), `90d` (600 MB), `30d` (200 MB),
-`15d` (100 MB).
-
-**Route APIs:**
-
-- Upload KML: `POST /api/routes/upload`
-- List: `GET /api/routes`
-- Get details: `GET /api/routes/{route_id}`
-- Activate: `POST /api/routes/{route_id}/activate`
-- Deactivate: `POST /api/routes/deactivate`
-- Delete: `DELETE /api/routes/{route_id}`
-- Download: `GET /api/routes/{route_id}/download`
-
-**Route Management UI:** `http://localhost:8000/ui/routes`
-
-**Sample Routes:** See `/data/sample_routes/` (simple-circular.kml,
-cross-country.kml, route-with-pois.kml)
-
-## KML Format & Route Features
-
-**KML Format:** Coordinate order: `longitude,latitude,altitude`. Longitude: -180
-to 180 (negative = West), Latitude: -90 to 90 (negative = South). Supports
-LineString (routes) and Point (POIs).
-
-**Route Features:** KML import with auto-discovery, Grafana visualization (dark
-orange), simulation following, progress metrics
-(`starlink_route_progress_percent`, `starlink_current_waypoint_index`), POI
-import from Point placemarks.
-
-**Monitoring:** View on Grafana dashboard (`http://localhost:3000/d/starlink`)
-or query Prometheus metrics.
-
-## Code Quality Standards
-
-**Formatting:** Prettier (80 char width, prose wrap always, auto line endings).
-Python: Black + ruff. Markdown: markdownlint-cli2.
-
-**Naming:** Status/session files → ALL CAPS (SESSION-NOTES.md). Task files →
-kebab-case (poi-management-plan.md). No underscores. See
-`.claude/NAMING-CONVENTIONS.md`.
-
-**File Size:** Target 300 lines max per file (FR-004 justification required if
-exceeded). Python 70%+ compliance (80/113 files), TypeScript 100% (52/52),
-Markdown 100% (60+).
-
-**Type Safety:** Python (mypy strict), TypeScript (strict mode). All refactored
-code fully typed and documented.
-
->>>>>>> 09e5cfed
 ## Documentation & Architecture
 
 Refer to:
