# Build stage
FROM python:3.11-slim as builder

WORKDIR /app

# Install dependencies
COPY requirements.txt .
RUN pip install --user --no-cache-dir -r requirements.txt

# Runtime stage
FROM python:3.11-slim

WORKDIR /app

# Install curl for health checks and runtime essentials
RUN apt-get update && apt-get install -y --no-install-recommends \
    curl \
    && rm -rf /var/lib/apt/lists/*

# Copy Python dependencies from builder
COPY --from=builder /root/.local /home/appuser/.local

# Copy application code and configuration
COPY main.py .
COPY config.yaml .
COPY app/ ./app/
COPY tests/ ./tests/

# Create non-root user for security
RUN useradd -m -u 1000 appuser && chown -R appuser:appuser /app

# Create /data directory for POI storage with proper permissions
<<<<<<< HEAD
RUN mkdir -p /data && chown -R appuser:appuser /data
=======
RUN mkdir -p /data/routes /data/sim_routes && chown -R appuser:appuser /data && chmod -R 755 /data
>>>>>>> c439148e

USER appuser

# Set PATH to include user's local bin
ENV PATH=/home/appuser/.local/bin:$PATH

# Expose port
EXPOSE 8000

# Health check
HEALTHCHECK --interval=30s --timeout=10s --start-period=5s --retries=3 \
    CMD curl -f http://localhost:8000/health || exit 1

# Run the application with uvicorn
CMD ["uvicorn", "main:app", "--host", "0.0.0.0", "--port", "8000"]<|MERGE_RESOLUTION|>--- conflicted
+++ resolved
@@ -30,11 +30,7 @@
 RUN useradd -m -u 1000 appuser && chown -R appuser:appuser /app
 
 # Create /data directory for POI storage with proper permissions
-<<<<<<< HEAD
-RUN mkdir -p /data && chown -R appuser:appuser /data
-=======
 RUN mkdir -p /data/routes /data/sim_routes && chown -R appuser:appuser /data && chmod -R 755 /data
->>>>>>> c439148e
 
 USER appuser
 
