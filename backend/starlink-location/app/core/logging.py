--- conflicted
+++ resolved
@@ -96,12 +96,6 @@
         self._log_with_extras(logging.INFO, message, (), extra_fields=extra_fields)
 
     def warning_json(
-<<<<<<< HEAD
-        self, message: str, extra_fields: Optional[Dict[str, Any]] = None
-    ) -> None:
-        """Log warning message with optional extra fields."""
-        self._log_with_extras(logging.WARNING, message, (), extra_fields=extra_fields)
-=======
         self,
         message: str,
         extra_fields: Optional[Dict[str, Any]] = None,
@@ -111,7 +105,6 @@
         self._log_with_extras(
             logging.WARNING, message, (), exc_info=exc_info, extra_fields=extra_fields
         )
->>>>>>> 06605d33
 
     def error_json(
         self,
