--- conflicted
+++ resolved
@@ -435,12 +435,9 @@
     starlink_dish_thermal_throttle.set(math.nan)
     starlink_dish_outage_active.set(math.nan)
 
-<<<<<<< HEAD
-=======
     # Clear route metrics when no active route (handled separately by simulator)
     # Route metrics are only cleared when route is deactivated
 
->>>>>>> c439148e
     # Clear custom position collector data
     global _current_position
     _current_position['latitude'] = math.nan
