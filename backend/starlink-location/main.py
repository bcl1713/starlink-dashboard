"""Starlink Location Backend - FastAPI Application."""

import asyncio
import os
import time
from contextlib import asynccontextmanager
from pathlib import Path

from fastapi import FastAPI, Request
from fastapi.middleware.cors import CORSMiddleware
from fastapi.responses import JSONResponse

from app.api import config, geojson, health, metrics, pois, routes, status, ui
from app.core.config import ConfigManager
from app.core.eta_service import initialize_eta_service, shutdown_eta_service
from app.core.logging import setup_logging, get_logger
from app.core.metrics import set_service_info
from app.live.coordinator import LiveCoordinator
from app.simulation.coordinator import SimulationCoordinator
from app.services.poi_manager import POIManager
from app.services.route_manager import RouteManager

# Configure structured logging
log_level = os.getenv("LOG_LEVEL", "INFO")
json_logs = os.getenv("JSON_LOGS", "true").lower() == "true"
log_file = os.getenv("LOG_FILE")

setup_logging(level=log_level, json_format=json_logs, log_file=log_file)
logger = get_logger(__name__)

# Global simulator instance
_coordinator: SimulationCoordinator = None
_background_task = None
_simulation_config = None
_route_manager: RouteManager = None


async def startup_event():
    """Initialize application on startup."""
    global _coordinator, _background_task, _simulation_config, _route_manager

    try:
        logger.info_json("Initializing Starlink Location Backend")

        # Load configuration
        logger.info_json("Loading configuration")
        config_manager = ConfigManager()
        _simulation_config = config_manager.load()
        logger.info_json(
            "Configuration loaded",
            extra_fields={
                "mode": _simulation_config.mode,
                "update_interval": _simulation_config.update_interval_seconds,
                "route_pattern": _simulation_config.route.pattern
            }
        )

        # Initialize coordinator based on configured mode
        active_mode = _simulation_config.mode

        if _simulation_config.mode == "live":
            # Initialize LiveCoordinator for real terminal data
            logger.info_json("Initializing LiveCoordinator for live mode")
            _coordinator = LiveCoordinator(_simulation_config)
            logger.info_json("LiveCoordinator initialized successfully")
            # Set service info with live mode
            set_service_info(version="0.2.0", mode="live")
        else:
            # Initialize SimulationCoordinator for simulation mode
            logger.info_json("Initializing SimulationCoordinator for simulation mode")
            _coordinator = SimulationCoordinator(_simulation_config)
            logger.info_json("SimulationCoordinator initialized successfully")
            # Set service info with simulation mode
            set_service_info(version="0.2.0", mode="simulation")

        logger.info_json(
            f"Coordinator initialized",
            extra_fields={
                "uptime_seconds": _coordinator.get_uptime_seconds(),
                "coordinator_type": type(_coordinator).__name__,
                "active_mode": active_mode
            }
        )

        # Register coordinator with API modules
        health.set_coordinator(_coordinator)
        status.set_coordinator(_coordinator)
        config.set_coordinator(_coordinator)
        pois.set_coordinator(_coordinator)

        # Initialize ETA service for POI calculations
        logger.info_json("Initializing ETA service")
        try:
            poi_manager = POIManager()
            initialize_eta_service(poi_manager)
            logger.info_json("ETA service initialized successfully")
        except Exception as e:
            logger.warning_json(
                "Failed to initialize ETA service",
                extra_fields={"error": str(e)},
                exc_info=True
            )

        # Inject POIManager singleton into all API modules
        logger.info_json("Injecting POIManager into API modules")
        try:
            pois.set_poi_manager(poi_manager)
            routes.set_poi_manager(poi_manager)
            geojson.set_poi_manager(poi_manager)
            # Note: metrics_export also gets POIManager but via route_manager injection below
            logger.info_json("POIManager injected successfully")
        except Exception as e:
            logger.warning_json(
                "Failed to inject POIManager",
                extra_fields={"error": str(e)},
                exc_info=True
            )

        # Initialize Route Manager for KML route handling
        logger.info_json("Initializing Route Manager")
        try:
            _route_manager = RouteManager()
            _route_manager.start_watching()
            geojson.set_route_manager(_route_manager)
            routes.set_route_manager(_route_manager)
            # Inject into metrics_export as well
            from app.api import metrics_export
            metrics_export.set_route_manager(_route_manager)
            metrics_export.set_poi_manager(poi_manager)

            # Inject RouteManager into SimulationCoordinator (Phase 5 feature)
            if isinstance(_coordinator, SimulationCoordinator):
                _coordinator.set_route_manager(_route_manager)
                logger.info_json("RouteManager injected into SimulationCoordinator")

            logger.info_json("Route Manager initialized successfully")
        except Exception as e:
            logger.error_json(
                "Failed to initialize Route Manager",
                extra_fields={"error": str(e)},
                exc_info=True
            )
            raise

        # Log active mode prominently
        mode_description = "Real Starlink terminal data" if active_mode == "live" else "Simulated telemetry"
        logger.info_json(
            f"Starlink Location Backend operating in {active_mode.upper()} mode",
            extra_fields={
                "mode": active_mode,
                "mode_description": mode_description,
                "coordinator_type": type(_coordinator).__name__
            }
        )

        # Start background update task
        logger.info_json("Starting background update task")
        _background_task = asyncio.create_task(_background_update_loop())

        logger.info_json("Starlink Location Backend ready")
    except Exception as e:
        logger.error_json(
            "Failed to initialize application",
            extra_fields={"error": str(e)},
            exc_info=True
        )
        raise


async def shutdown_event():
    """Cleanup on shutdown."""
    global _background_task

    try:
        logger.info_json("Shutting down Starlink Location Backend")

        if _background_task:
            logger.info_json("Cancelling background update task")
            _background_task.cancel()
            try:
                await _background_task
            except asyncio.CancelledError:
                logger.info_json("Background task cancelled successfully")

        # Shutdown ETA service
        logger.info_json("Shutting down ETA service")
        shutdown_eta_service()

        logger.info_json("Shutdown complete")
    except Exception as e:
        logger.error_json(
            "Error during shutdown",
            extra_fields={"error": str(e)},
            exc_info=True
        )


async def _background_update_loop():
    """Background task that updates simulator every interval."""
    global _coordinator, _simulation_config

    update_count = 0
    error_count = 0

    try:
        logger.info_json("Background update loop started")

        while True:
            try:
                if _coordinator:
                    telemetry = _coordinator.update()
                    update_count += 1

                    # Only update metrics if telemetry is available
                    # In live mode, telemetry will be None when disconnected
                    if telemetry is not None:
                        # Track metric collection duration
                        from app.core.metrics import (
                            update_metrics_from_telemetry,
                            starlink_metrics_scrape_duration_seconds,
                            starlink_metrics_last_update_timestamp_seconds,
                            starlink_metrics_generation_errors_total
                        )
<<<<<<< HEAD

                        scrape_start = time.time()
                        try:
                            update_metrics_from_telemetry(telemetry, _simulation_config)
                            scrape_duration = time.time() - scrape_start
                            starlink_metrics_scrape_duration_seconds.observe(scrape_duration)
                            starlink_metrics_last_update_timestamp_seconds.set(time.time())
                        except Exception as metric_error:
                            starlink_metrics_generation_errors_total.inc()
                            logger.warning_json(
                                "Error updating metrics",
                                extra_fields={"error": str(metric_error)},
                                exc_info=True
                            )

                        # Log periodic updates (every 60 seconds)
                        if update_count % 600 == 0:
                            logger.info_json(
                                "Background updates running",
                                extra_fields={
                                    "total_updates": update_count,
                                    "total_errors": error_count,
                                    "position": {
                                        "lat": telemetry.position.latitude,
                                        "lon": telemetry.position.longitude
                                    },
                                    "network_latency_ms": telemetry.network.latency_ms
                                }
                            )
                    else:
                        # Clear metrics when disconnected to prevent stale data
                        # This sets all telemetry metrics to NaN, which Prometheus won't store
                        from app.core.metrics import clear_telemetry_metrics
                        clear_telemetry_metrics()

                        # Log when disconnected (less frequently to avoid spam)
                        if update_count % 600 == 0:
                            logger.info_json(
                                "Live mode: waiting for dish connection",
                                extra_fields={
                                    "total_updates": update_count,
                                    "total_errors": error_count
                                }
                            )
=======
>>>>>>> c439148e

                        scrape_start = time.time()
                        try:
                            update_metrics_from_telemetry(telemetry, _simulation_config)
                            scrape_duration = time.time() - scrape_start
                            starlink_metrics_scrape_duration_seconds.observe(scrape_duration)
                            starlink_metrics_last_update_timestamp_seconds.set(time.time())
                        except Exception as metric_error:
                            starlink_metrics_generation_errors_total.inc()
                            logger.warning_json(
                                "Error updating metrics",
                                extra_fields={"error": str(metric_error)},
                                exc_info=True
                            )

                        # Log periodic updates (every 60 seconds)
                        if update_count % 600 == 0:
                            logger.info_json(
                                "Background updates running",
                                extra_fields={
                                    "total_updates": update_count,
                                    "total_errors": error_count,
                                    "position": {
                                        "lat": telemetry.position.latitude,
                                        "lon": telemetry.position.longitude
                                    },
                                    "network_latency_ms": telemetry.network.latency_ms
                                }
                            )
                    else:
                        # Clear metrics when disconnected to prevent stale data
                        # This sets all telemetry metrics to NaN, which Prometheus won't store
                        from app.core.metrics import clear_telemetry_metrics
                        clear_telemetry_metrics()

                        # Log when disconnected (less frequently to avoid spam)
                        if update_count % 600 == 0:
                            logger.info_json(
                                "Live mode: waiting for dish connection",
                                extra_fields={
                                    "total_updates": update_count,
                                    "total_errors": error_count
                                }
                            )

                # Sleep for configured update interval
                await asyncio.sleep(_simulation_config.update_interval_seconds)

            except Exception as e:
                error_count += 1
                logger.warning_json(
                    "Error in background update",
                    extra_fields={
                        "error": str(e),
                        "error_count": error_count,
                        "update_count": update_count
                    },
                    exc_info=True
                )

                from app.core.metrics import simulation_errors_total
                simulation_errors_total.inc()

                # Continue running on error with backoff
                await asyncio.sleep(1.0)

    except asyncio.CancelledError:
        logger.info_json(
            "Background update task cancelled",
            extra_fields={
                "total_updates": update_count,
                "total_errors": error_count
            }
        )
        raise


@asynccontextmanager
async def lifespan(app: FastAPI):
    """Manage application lifespan."""
    await startup_event()
    yield
    await shutdown_event()


# Create FastAPI application
app = FastAPI(
    title="Starlink Location Backend",
    description="Prometheus-compatible metrics exporter and telemetry API for Starlink simulator",
    version="0.2.0",
    lifespan=lifespan
)

# Add CORS middleware
app.add_middleware(
    CORSMiddleware,
    allow_origins=["*"],
    allow_credentials=True,
    allow_methods=["*"],
    allow_headers=["*"],
)


# Exception handlers
@app.exception_handler(Exception)
async def generic_exception_handler(request: Request, exc: Exception):
    """Handle generic exceptions with JSON response."""
    logger.error_json(
        "Unhandled exception in request",
        extra_fields={
            "path": request.url.path,
            "method": request.method,
            "error_type": type(exc).__name__,
            "error": str(exc)
        },
        exc_info=True
    )
    return JSONResponse(
        status_code=500,
        content={"detail": "Internal server error", "error_type": type(exc).__name__}
    )


# Register API routers
app.include_router(health.router, tags=["Health"])
app.include_router(metrics.router, tags=["Metrics"])
app.include_router(status.router, tags=["Status"])
app.include_router(config.router, tags=["Configuration"])
app.include_router(geojson.router, tags=["GeoJSON"])
app.include_router(pois.router, tags=["POIs"])
app.include_router(routes.router, tags=["Routes"])
app.include_router(ui.router, tags=["UI"])


@app.get("/")
async def root():
    """
    Root endpoint with API documentation.

    Returns a welcome message and links to API documentation.
    """
    return {
        "message": "Starlink Location Backend",
        "version": "0.2.0",
        "docs": "/docs",
        "endpoints": {
            "health": "/health",
            "metrics": "/metrics",
            "status": "/api/status",
            "config": "/api/config",
            "position.geojson": "/api/position.geojson",
            "route.geojson": "/api/route.geojson",
            "pois.geojson": "/api/pois.geojson",
            "route.json": "/api/route.json"
        }
    }<|MERGE_RESOLUTION|>--- conflicted
+++ resolved
@@ -221,7 +221,6 @@
                             starlink_metrics_last_update_timestamp_seconds,
                             starlink_metrics_generation_errors_total
                         )
-<<<<<<< HEAD
 
                         scrape_start = time.time()
                         try:
@@ -266,52 +265,6 @@
                                     "total_errors": error_count
                                 }
                             )
-=======
->>>>>>> c439148e
-
-                        scrape_start = time.time()
-                        try:
-                            update_metrics_from_telemetry(telemetry, _simulation_config)
-                            scrape_duration = time.time() - scrape_start
-                            starlink_metrics_scrape_duration_seconds.observe(scrape_duration)
-                            starlink_metrics_last_update_timestamp_seconds.set(time.time())
-                        except Exception as metric_error:
-                            starlink_metrics_generation_errors_total.inc()
-                            logger.warning_json(
-                                "Error updating metrics",
-                                extra_fields={"error": str(metric_error)},
-                                exc_info=True
-                            )
-
-                        # Log periodic updates (every 60 seconds)
-                        if update_count % 600 == 0:
-                            logger.info_json(
-                                "Background updates running",
-                                extra_fields={
-                                    "total_updates": update_count,
-                                    "total_errors": error_count,
-                                    "position": {
-                                        "lat": telemetry.position.latitude,
-                                        "lon": telemetry.position.longitude
-                                    },
-                                    "network_latency_ms": telemetry.network.latency_ms
-                                }
-                            )
-                    else:
-                        # Clear metrics when disconnected to prevent stale data
-                        # This sets all telemetry metrics to NaN, which Prometheus won't store
-                        from app.core.metrics import clear_telemetry_metrics
-                        clear_telemetry_metrics()
-
-                        # Log when disconnected (less frequently to avoid spam)
-                        if update_count % 600 == 0:
-                            logger.info_json(
-                                "Live mode: waiting for dish connection",
-                                extra_fields={
-                                    "total_updates": update_count,
-                                    "total_errors": error_count
-                                }
-                            )
 
                 # Sleep for configured update interval
                 await asyncio.sleep(_simulation_config.update_interval_seconds)
