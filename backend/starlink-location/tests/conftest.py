"""Shared test fixtures and configuration."""

import asyncio
from datetime import datetime
from pathlib import Path
from unittest.mock import MagicMock, patch
import sys

# Ensure /data directories exist for RouteManager
Path("/tmp/test_data/routes").mkdir(parents=True, exist_ok=True)
Path("/tmp/test_data/sim_routes").mkdir(parents=True, exist_ok=True)

# Monkey-patch RouteManager and POIManager before any imports
import app.services.route_manager as route_manager_module
original_route_init = route_manager_module.RouteManager.__init__

def patched_route_init(self, routes_dir="/tmp/test_data/routes"):
    self.routes_dir = Path(routes_dir)
    self.routes_dir.mkdir(parents=True, exist_ok=True)
    self._routes = {}
    self._active_route_id = None
    self._observer = None
    self._errors = {}

route_manager_module.RouteManager.__init__ = patched_route_init

import app.services.poi_manager as poi_manager_module
import json

original_poi_init = poi_manager_module.POIManager.__init__

def patched_poi_init(self, pois_file="/tmp/test_data/pois.json"):
    self.pois_file = Path(pois_file)
    self.pois_file.parent.mkdir(parents=True, exist_ok=True)
<<<<<<< HEAD
=======
    self.lock_file = str(self.pois_file) + ".lock"
>>>>>>> c439148e
    self._pois = {}
    self._logger = poi_manager_module.logger

    # Ensure file exists with initial structure
    if not self.pois_file.exists():
        with open(self.pois_file, "w") as f:
            json.dump({"pois": {}, "routes": {}}, f, indent=2)

    # Call the original _load_pois to properly load from the file
    self._load_pois()

poi_manager_module.POIManager.__init__ = patched_poi_init

import pytest
from fastapi.testclient import TestClient

from app.core.config import ConfigManager
from app.models.config import (
    NetworkConfig,
    ObstructionConfig,
    PositionConfig,
    RouteConfig,
    SimulationConfig,
)
from app.models.telemetry import (
    EnvironmentalData,
    NetworkData,
    ObstructionData,
    PositionData,
    TelemetryData,
)
from app.simulation.coordinator import SimulationCoordinator
from main import app, startup_event, shutdown_event


@pytest.fixture
def default_config():
    """Provide default simulation configuration for tests."""
    return SimulationConfig(
        mode="simulation",
        update_interval_seconds=1.0,
        route=RouteConfig(
            pattern="circular",
            latitude_start=40.7128,
            longitude_start=-74.0060,
            radius_km=100.0,
            distance_km=500.0
        ),
        network=NetworkConfig(
            latency_min_ms=20.0,
            latency_typical_ms=50.0,
            latency_max_ms=80.0,
            latency_spike_max_ms=200.0,
            spike_probability=0.05,
            throughput_down_min_mbps=50.0,
            throughput_down_max_mbps=200.0,
            throughput_up_min_mbps=10.0,
            throughput_up_max_mbps=40.0,
            packet_loss_min_percent=0.0,
            packet_loss_max_percent=5.0
        ),
        obstruction=ObstructionConfig(
            min_percent=0.0,
            max_percent=30.0,
            variation_rate=0.5
        ),
        position=PositionConfig(
            speed_min_knots=0.0,
            speed_max_knots=100.0,
            altitude_min_feet=328.0,
            altitude_max_feet=32808.0,
            heading_variation_rate=5.0
        )
    )


@pytest.fixture
def coordinator(default_config):
    """Provide a simulation coordinator for tests."""
    return SimulationCoordinator(default_config)


@pytest.fixture
def test_client():
    """Provide a FastAPI test client with proper initialization."""
    # Use TestClient which handles the lifespan context
    with TestClient(app) as client:
        yield client


@pytest.fixture(autouse=True)
def reset_config_manager():
    """Reset ConfigManager singleton before each test."""
    ConfigManager.reset()
    yield
    ConfigManager.reset()


@pytest.fixture(autouse=True)
def unified_poi_manager_in_tests():
    """Ensure all API modules share the same POIManager instance after app startup.

    This fixture runs after TestClient initialization completes, ensuring that
    all API modules have been injected with the same POIManager singleton
    by main.py's startup event.
    """
    # This autouse fixture ensures POIManager synchronization across modules
    # The actual injection happens in main.py startup_event
    # This fixture just validates it worked
    yield
    # After test completes, modules maintain their shared instance
    # until next test's TestClient initialization


def default_mock_telemetry():
    """Create default mock telemetry for tests."""
    return TelemetryData(
        timestamp=datetime.now(),
        position=PositionData(
            latitude=40.7128,
            longitude=-74.0060,
            altitude=328.0,
            speed=0.0,
            heading=0.0,
        ),
        network=NetworkData(
            latency_ms=50.0,
            throughput_down_mbps=100.0,
            throughput_up_mbps=20.0,
            packet_loss_percent=1.0,
        ),
        obstruction=ObstructionData(obstruction_percent=15.0),
        environmental=EnvironmentalData(),
    )


@pytest.fixture
def mock_starlink_client_factory():
    """Factory to create a mocked StarlinkClient with default success behavior.

    This is used by live coordinator tests to mock the gRPC client without
    having actual hardware available.
    """
    def create_mock_client(telemetry=None, fail_on_init=False):
        """Create a mock StarlinkClient.

        Args:
            telemetry: TelemetryData to return, or None for default mock
            fail_on_init: If True, raise Exception on get_telemetry() call

        Returns:
            MagicMock StarlinkClient instance
        """
        mock_client = MagicMock()

        if fail_on_init:
            mock_client.get_telemetry.side_effect = Exception("API error")
        else:
            if telemetry is None:
                telemetry = default_mock_telemetry()
            mock_client.get_telemetry.return_value = telemetry

        return mock_client

    return create_mock_client<|MERGE_RESOLUTION|>--- conflicted
+++ resolved
@@ -32,10 +32,7 @@
 def patched_poi_init(self, pois_file="/tmp/test_data/pois.json"):
     self.pois_file = Path(pois_file)
     self.pois_file.parent.mkdir(parents=True, exist_ok=True)
-<<<<<<< HEAD
-=======
     self.lock_file = str(self.pois_file) + ".lock"
->>>>>>> c439148e
     self._pois = {}
     self._logger = poi_manager_module.logger
 
